--- conflicted
+++ resolved
@@ -17,11 +17,8 @@
 import AnalyseFlowDialog from 'ui-component/dialog/AnalyseFlowDialog'
 import ViewMessagesDialog from 'ui-component/dialog/ViewMessagesDialog'
 import StarterPromptsDialog from 'ui-component/dialog/StarterPromptsDialog'
-<<<<<<< HEAD
 import ChatFeedbackDialog from 'ui-component/dialog/ChatFeedbackDialog'
-=======
 import AllowedDomainsDialog from 'ui-component/dialog/AllowedDomainsDialog'
->>>>>>> 305a585c
 
 // API
 import chatflowsApi from 'api/chatflows'
@@ -58,13 +55,10 @@
     const [conversationStartersDialogProps, setConversationStartersDialogProps] = useState({})
     const [viewMessagesDialogOpen, setViewMessagesDialogOpen] = useState(false)
     const [viewMessagesDialogProps, setViewMessagesDialogProps] = useState({})
-<<<<<<< HEAD
     const [chatFeedbackDialogOpen, setChatFeedbackDialogOpen] = useState(false)
     const [chatFeedbackDialogProps, setChatFeedbackDialogProps] = useState({})
-=======
     const [allowedDomainsDialogOpen, setAllowedDomainsDialogOpen] = useState(false)
     const [allowedDomainsDialogProps, setAllowedDomainsDialogProps] = useState({})
->>>>>>> 305a585c
 
     const updateChatflowApi = useApi(chatflowsApi.updateChatflow)
     const canvas = useSelector((state) => state.canvas)
@@ -80,21 +74,18 @@
                 chatflow: chatflow
             })
             setConversationStartersDialogOpen(true)
-<<<<<<< HEAD
         } else if (setting === 'chatFeedback') {
             setChatFeedbackDialogProps({
                 title: `Chat Feedback - ${chatflow.name}`,
                 chatflow: chatflow
             })
             setChatFeedbackDialogOpen(true)
-=======
         } else if (setting === 'allowedDomains') {
             setAllowedDomainsDialogProps({
                 title: 'Allowed Domains - ' + chatflow.name,
                 chatflow: chatflow
             })
             setAllowedDomainsDialogOpen(true)
->>>>>>> 305a585c
         } else if (setting === 'analyseChatflow') {
             setAnalyseDialogProps({
                 title: 'Analyse Chatflow',
@@ -432,19 +423,17 @@
                 onConfirm={() => setConversationStartersDialogOpen(false)}
                 onCancel={() => setConversationStartersDialogOpen(false)}
             />
-<<<<<<< HEAD
             <ChatFeedbackDialog
                 show={chatFeedbackDialogOpen}
                 dialogProps={chatFeedbackDialogProps}
                 onConfirm={() => setChatFeedbackDialogOpen(false)}
                 onCancel={() => setChatFeedbackDialogOpen(false)}
-=======
+            />
             <AllowedDomainsDialog
                 show={allowedDomainsDialogOpen}
                 dialogProps={allowedDomainsDialogProps}
                 onConfirm={() => setAllowedDomainsDialogOpen(false)}
                 onCancel={() => setAllowedDomainsDialogOpen(false)}
->>>>>>> 305a585c
             />
             <ViewMessagesDialog
                 show={viewMessagesDialogOpen}

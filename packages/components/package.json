{
    "name": "flowise-components",
    "version": "1.6.0",
    "description": "Flowiseai Components",
    "main": "dist/src/index",
    "types": "dist/src/index.d.ts",
    "scripts": {
        "build": "tsc && gulp",
        "dev": "tsc --watch"
    },
    "keywords": [],
    "homepage": "https://flowiseai.com",
    "author": {
        "name": "Henry Heng",
        "email": "henryheng@flowiseai.com"
    },
    "license": "SEE LICENSE IN LICENSE.md",
    "dependencies": {
        "@aws-sdk/client-bedrock-runtime": "3.422.0",
        "@aws-sdk/client-dynamodb": "^3.360.0",
        "@aws-sdk/client-s3": "^3.427.0",
        "@datastax/astra-db-ts": "^0.1.2",
        "@dqbd/tiktoken": "^1.0.7",
        "@elastic/elasticsearch": "^8.9.0",
        "@getzep/zep-js": "^0.9.0",
        "@gomomento/sdk": "^1.51.1",
        "@gomomento/sdk-core": "^1.51.1",
        "@google-ai/generativelanguage": "^0.2.1",
        "@google/generative-ai": "^0.1.3",
        "@huggingface/inference": "^2.6.1",
        "@langchain/anthropic": "^0.0.9",
        "@langchain/cohere": "^0.0.2",
        "@langchain/community": "^0.0.20",
        "@langchain/google-genai": "^0.0.7",
        "@langchain/mistralai": "^0.0.6",
        "@langchain/openai": "^0.0.12",
        "@langchain/pinecone": "^0.0.1",
        "@notionhq/client": "^2.2.8",
        "@opensearch-project/opensearch": "^1.2.0",
        "@pinecone-database/pinecone": "^2.0.1",
        "@qdrant/js-client-rest": "^1.2.2",
        "@supabase/supabase-js": "^2.29.0",
        "@types/js-yaml": "^4.0.5",
        "@types/jsdom": "^21.1.1",
        "@upstash/redis": "1.22.1",
        "@zilliz/milvus2-sdk-node": "^2.2.24",
        "apify-client": "^2.7.1",
        "axios": "1.6.2",
        "cheerio": "^1.0.0-rc.12",
        "chromadb": "^1.5.11",
        "cohere-ai": "^6.2.0",
        "d3-dsv": "2",
        "dotenv": "^16.0.0",
        "express": "^4.17.3",
        "faiss-node": "^0.2.2",
        "fast-json-patch": "^3.1.1",
        "form-data": "^4.0.0",
        "google-auth-library": "^9.4.0",
        "graphql": "^16.6.0",
        "html-to-text": "^9.0.5",
        "husky": "^8.0.3",
        "ioredis": "^5.3.2",
        "jsonpointer": "^5.0.1",
        "langchain": "^0.1.7",
        "langfuse": "2.0.2",
        "langfuse-langchain": "2.3.3",
        "langsmith": "0.0.63",
        "linkifyjs": "^4.1.1",
<<<<<<< HEAD
        "lunary": "^0.6.16",
=======
        "llamaindex": "^0.0.48",
        "llmonitor": "^0.5.5",
>>>>>>> 188e2c74
        "mammoth": "^1.5.1",
        "moment": "^2.29.3",
        "mongodb": "^6.2.0",
        "mysql2": "^3.5.1",
        "node-fetch": "^2.6.11",
        "node-html-markdown": "^1.3.0",
        "notion-to-md": "^3.1.1",
        "object-hash": "^3.0.0",
        "openai": "^4.16.1",
        "pdf-parse": "^1.1.1",
        "pdfjs-dist": "^3.7.107",
        "pg": "^8.11.2",
        "playwright": "^1.35.0",
        "puppeteer": "^20.7.1",
        "pyodide": ">=0.21.0-alpha.2",
        "redis": "^4.6.7",
        "replicate": "^0.12.3",
        "srt-parser-2": "^1.2.3",
        "vm2": "^3.9.19",
        "weaviate-ts-client": "^1.1.0",
        "ws": "^8.9.0",
        "zod-to-json-schema": "^3.21.4"
    },
    "devDependencies": {
        "@types/gulp": "4.0.9",
        "@types/node-fetch": "2.6.2",
        "@types/object-hash": "^3.0.2",
        "@types/pg": "^8.10.2",
        "@types/ws": "^8.5.3",
        "eslint-plugin-markdown": "^3.0.1",
        "eslint-plugin-react": "^7.33.2",
        "eslint-plugin-react-hooks": "^4.6.0",
        "gulp": "^4.0.2",
        "typescript": "^4.8.4"
    }
}<|MERGE_RESOLUTION|>--- conflicted
+++ resolved
@@ -63,15 +63,11 @@
         "jsonpointer": "^5.0.1",
         "langchain": "^0.1.7",
         "langfuse": "2.0.2",
-        "langfuse-langchain": "2.3.3",
+        "langfuse-langchain": "2.6.0",
         "langsmith": "0.0.63",
         "linkifyjs": "^4.1.1",
-<<<<<<< HEAD
+        "llamaindex": "^0.0.48",
         "lunary": "^0.6.16",
-=======
-        "llamaindex": "^0.0.48",
-        "llmonitor": "^0.5.5",
->>>>>>> 188e2c74
         "mammoth": "^1.5.1",
         "moment": "^2.29.3",
         "mongodb": "^6.2.0",
